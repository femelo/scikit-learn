--- conflicted
+++ resolved
@@ -15,10 +15,5 @@
     modules/pls
     modules/naive_bayes
     modules/multiclass
-<<<<<<< HEAD
-    modules/tree
     modules/feature_selection.rst
-=======
-    modules/feature_selection.rst
-    modules/tree
->>>>>>> f199e5c2
+    modules/tree